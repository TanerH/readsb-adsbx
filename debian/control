--- conflicted
+++ resolved
@@ -9,13 +9,8 @@
 
 Package: dump1090-fa
 Architecture: any
-<<<<<<< HEAD
-Depends: ${shlibs:Depends}, ${misc:Depends}, adduser, python(>=2.5), cron | cron-daemon, curl, lighttpd
-=======
-Depends: ${shlibs:Depends}, ${misc:Depends}, adduser
-Recommends: python(>=2.5), lighttpd
+Depends: ${shlibs:Depends}, ${misc:Depends}, adduser, lighttpd
 Provides: fatsv-data-source
->>>>>>> b2aaa239
 Description: ADS-B Ground Station System for RTL-SDR
  Networked Aviation Mode S / ADS-B decoder/translator with RTL-SDR software
  defined radio USB device support.
