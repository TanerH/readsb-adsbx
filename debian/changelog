--- conflicted
+++ resolved
@@ -1,7 +1,10 @@
 readsb (3.8.0~dev) UNRELEASED; urgency=medium
 
   * In development
-<<<<<<< HEAD
+  * Multi language support in web application.
+  * Uses I18next for internationalization.
+  * Web application reworked and ported to Typescript.
+  * Moved to Leaflet map library.
   * Replace obsolete usleep in POSIX 2008 with nanosleep.
   * Improvements to position filtering and relative decoding.
   * Position decoding bugfixes.
@@ -9,17 +12,7 @@
   * Forward alert and spi bits to web application.
   * Added support for GNS5894 receiver hardware.
 
- -- Michael Wolf <michael@mictronics.de>  Mon, 25 Nov 2019 19:17:46 +0200
-=======
-  * Multi language support in web application.
-  * Uses I18next for internationalization.
-  * Web application reworked and ported to Typescript.
-  * Moved to Leaflet map library.
-  * Forward alert and spi bits to web application.
-  * Added support for GNS5894 receiver hardware.
-
  -- Michael Wolf <michael@mictronics.de>  Tue, 03 Dec 2019 18:23:48 +0200
->>>>>>> c6c91d05
 
 readsb (3.7.3) stable; urgency=medium
 
