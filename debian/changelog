--- conflicted
+++ resolved
@@ -1,15 +1,9 @@
 readsb (3.7.4~dev) UNRELEASED; urgency=medium
 
-<<<<<<< HEAD
-  * In development.
-
- -- Michael Wolf <michael@mictronics.de>  Tue, 03 Sep 2019 19:06:34 +0200
-=======
   * In development
   * Added support for GNS5894 receiver hardware.
 
- -- Michael Wolf <michael@mictronics.de>  Sat, 31 Aug 2019 19:05:48 +0200
->>>>>>> 2ef9b177
+ -- Michael Wolf <michael@mictronics.de>  Tue, 03 Sep 2019 19:06:34 +0200
 
 readsb (3.7.3) stable; urgency=medium
 
