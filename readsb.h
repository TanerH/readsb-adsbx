// Part of readsb, a Mode-S/ADSB/TIS message decoder.
//
// readsb.h: main program header
//
// Copyright (c) 2019 Michael Wolf <michael@mictronics.de>
//
// This code is based on a detached fork of dump1090-fa.
//
// Copyright (c) 2014-2016 Oliver Jowett <oliver@mutability.co.uk>
//
// This file is free software: you can redistribute it and/or modify
// it under the terms of the GNU General Public License as published by
// the Free Software Foundation, either version 3 of the License, or
// any later version.
//
// This file is distributed in the hope that it will be useful, but
// WITHOUT ANY WARRANTY; without even the implied warranty of
// MERCHANTABILITY or FITNESS FOR A PARTICULAR PURPOSE.  See the GNU
// General Public License for more details.
//
// You should have received a copy of the GNU General Public License
// along with this program.  If not, see <http://www.gnu.org/licenses/>.
//
// This file incorporates work covered by the following copyright and
// license:
//
// Copyright (C) 2012 by Salvatore Sanfilippo <antirez@gmail.com>
//
// All rights reserved.
//
// Redistribution and use in source and binary forms, with or without
// modification, are permitted provided that the following conditions are
// met:
//
//  *  Redistributions of source code must retain the above copyright
//     notice, this list of conditions and the following disclaimer.
//
//  *  Redistributions in binary form must reproduce the above copyright
//     notice, this list of conditions and the following disclaimer in the
//     documentation and/or other materials provided with the distribution.
//
// THIS SOFTWARE IS PROVIDED BY THE COPYRIGHT HOLDERS AND CONTRIBUTORS
// "AS IS" AND ANY EXPRESS OR IMPLIED WARRANTIES, INCLUDING, BUT NOT
// LIMITED TO, THE IMPLIED WARRANTIES OF MERCHANTABILITY AND FITNESS FOR
// A PARTICULAR PURPOSE ARE DISCLAIMED. IN NO EVENT SHALL THE COPYRIGHT
// HOLDER OR CONTRIBUTORS BE LIABLE FOR ANY DIRECT, INDIRECT, INCIDENTAL,
// SPECIAL, EXEMPLARY, OR CONSEQUENTIAL DAMAGES (INCLUDING, BUT NOT
// LIMITED TO, PROCUREMENT OF SUBSTITUTE GOODS OR SERVICES; LOSS OF USE,
// DATA, OR PROFITS; OR BUSINESS INTERRUPTION) HOWEVER CAUSED AND ON ANY
// THEORY OF LIABILITY, WHETHER IN CONTRACT, STRICT LIABILITY, OR TORT
// (INCLUDING NEGLIGENCE OR OTHERWISE) ARISING IN ANY WAY OUT OF THE USE
// OF THIS SOFTWARE, EVEN IF ADVISED OF THE POSSIBILITY OF SUCH DAMAGE.

#ifndef __DUMP1090_H
#define __DUMP1090_H

// Default version number, if not overriden by the Makefile
#ifndef MODES_READSB_VERSION
#define MODES_READSB_VERSION     "Unknown"
#endif

#ifndef MODES_READSB_VARIANT
#define MODES_READSB_VARIANT     "Mictronics"
#endif

// ============================= Include files ==========================

#ifndef _WIN32
#include <stdio.h>
#include <string.h>
#include <stdlib.h>
#include <stdbool.h>
#include <pthread.h>
#include <stdint.h>
#include <errno.h>
#include <unistd.h>
#include <math.h>
#include <sys/time.h>
#include <signal.h>
#include <fcntl.h>
#include <ctype.h>
#include <sys/stat.h>
#include <sys/ioctl.h>
#include <time.h>
#include <limits.h>
#else
#include "winstubs.h" //Put everything Windows specific in here
#endif

#include "compat/compat.h"

// ============================= #defines ===============================

#define MODES_DEFAULT_FREQ      1090000000
#define MODES_RTL_BUFFERS       16                         // Number of RTL buffers
#define MODES_RTL_BUF_SIZE      (16*16384)                 // 256k
#define MODES_MAG_BUF_SAMPLES   (MODES_RTL_BUF_SIZE / 2)   // Each sample is 2 bytes
#define MODES_MAG_BUFFERS       12                         // Number of magnitude buffers (should be smaller than RTL_BUFFERS for flowcontrol to work)
#define MODES_AUTO_GAIN         -100                       // Use automatic gain
#define MODES_MAX_GAIN          999999                     // Use max available gain
#define MODEAC_MSG_BYTES        2

#define MODES_PREAMBLE_US       8   // microseconds = bits
#define MODES_PREAMBLE_SAMPLES  (MODES_PREAMBLE_US       * 2)
#define MODES_PREAMBLE_SIZE     (MODES_PREAMBLE_SAMPLES  * sizeof(uint16_t))
#define MODES_LONG_MSG_BYTES    14
#define MODES_SHORT_MSG_BYTES   7
#define MODES_LONG_MSG_BITS     (MODES_LONG_MSG_BYTES    * 8)
#define MODES_SHORT_MSG_BITS    (MODES_SHORT_MSG_BYTES   * 8)
#define MODES_LONG_MSG_SAMPLES  (MODES_LONG_MSG_BITS     * 2)
#define MODES_SHORT_MSG_SAMPLES (MODES_SHORT_MSG_BITS    * 2)
#define MODES_LONG_MSG_SIZE     (MODES_LONG_MSG_SAMPLES  * sizeof(uint16_t))
#define MODES_SHORT_MSG_SIZE    (MODES_SHORT_MSG_SAMPLES * sizeof(uint16_t))

#define MODES_OS_PREAMBLE_SAMPLES  (20)
#define MODES_OS_PREAMBLE_SIZE     (MODES_OS_PREAMBLE_SAMPLES  * sizeof(uint16_t))
#define MODES_OS_LONG_MSG_SAMPLES  (268)
#define MODES_OS_SHORT_MSG_SAMPLES (135)
#define MODES_OS_LONG_MSG_SIZE     (MODES_LONG_MSG_SAMPLES  * sizeof(uint16_t))
#define MODES_OS_SHORT_MSG_SIZE    (MODES_SHORT_MSG_SAMPLES * sizeof(uint16_t))

#define MODES_OUT_BUF_SIZE         (1500)
#define MODES_OUT_FLUSH_SIZE       (MODES_OUT_BUF_SIZE - 256)
#define MODES_OUT_FLUSH_INTERVAL   (60000)

#define MODES_USER_LATLON_VALID (1<<0)

#define INVALID_ALTITUDE (-9999)

/* Where did a bit of data arrive from? In order of increasing priority */
typedef enum
{
  SOURCE_INVALID, /* data is not valid */
  SOURCE_MODE_AC, /* A/C message */
  SOURCE_MLAT, /* derived from mlat */
  SOURCE_MODE_S, /* data from a Mode S message, no full CRC */
  SOURCE_MODE_S_CHECKED, /* data from a Mode S message with full CRC */
  SOURCE_TISB, /* data from a TIS-B extended squitter message */
  SOURCE_ADSB, /* data from a ADS-B extended squitter message */
} datasource_t;

/* What sort of address is this and who sent it?
 * (Earlier values are higher priority)
 */
typedef enum
{
  ADDR_ADSB_ICAO, /* Mode S or ADS-B, ICAO address, transponder sourced */
  ADDR_ADSB_ICAO_NT, /* ADS-B, ICAO address, non-transponder */
  ADDR_ADSR_ICAO, /* ADS-R, ICAO address */
  ADDR_TISB_ICAO, /* TIS-B, ICAO address */

  ADDR_ADSB_OTHER, /* ADS-B, other address format */
  ADDR_ADSR_OTHER, /* ADS-R, other address format */
  ADDR_TISB_TRACKFILE, /* TIS-B, Mode A code + track file number */
  ADDR_TISB_OTHER, /* TIS-B, other address format */

  ADDR_MODE_A, /* Mode A */

  ADDR_UNKNOWN /* unknown address format */
} addrtype_t;

typedef enum
{
  UNIT_FEET,
  UNIT_METERS
} altitude_unit_t;

typedef enum
{
  ALTITUDE_BARO,
  ALTITUDE_GEOM
} altitude_source_t;

typedef enum
{
  AG_INVALID,
  AG_GROUND,
  AG_AIRBORNE,
  AG_UNCERTAIN
} airground_t;

typedef enum
{
  SIL_INVALID, SIL_UNKNOWN, SIL_PER_SAMPLE, SIL_PER_HOUR
} sil_type_t;

typedef enum
{
  CPR_SURFACE, CPR_AIRBORNE, CPR_COARSE
} cpr_type_t;

typedef enum
{
  HEADING_INVALID, // Not set
  HEADING_GROUND_TRACK, // Direction of track over ground, degrees clockwise from true north
  HEADING_TRUE, // Heading, degrees clockwise from true north
  HEADING_MAGNETIC, // Heading, degrees clockwise from magnetic north
  HEADING_MAGNETIC_OR_TRUE, // HEADING_MAGNETIC or HEADING_TRUE depending on the HRD bit in opstatus
  HEADING_TRACK_OR_HEADING // GROUND_TRACK / MAGNETIC / TRUE depending on the TAH bit in opstatus
} heading_type_t;

typedef enum {
    COMMB_UNKNOWN,
    COMMB_AMBIGUOUS,
    COMMB_EMPTY_RESPONSE,
    COMMB_DATALINK_CAPS,
    COMMB_GICB_CAPS,
    COMMB_AIRCRAFT_IDENT,
    COMMB_ACAS_RA,
    COMMB_VERTICAL_INTENT,
    COMMB_TRACK_TURN,
    COMMB_HEADING_SPEED
} commb_format_t;

typedef enum
{
  NAV_MODE_AUTOPILOT = 1,
  NAV_MODE_VNAV = 2,
  NAV_MODE_ALT_HOLD = 4,
  NAV_MODE_APPROACH = 8,
  NAV_MODE_LNAV = 16,
  NAV_MODE_TCAS = 32
} nav_modes_t;

// Matches encoding of the ES type 28/1 emergency/priority status subfield

typedef enum
{
  EMERGENCY_NONE = 0,
  EMERGENCY_GENERAL = 1,
  EMERGENCY_LIFEGUARD = 2,
  EMERGENCY_MINFUEL = 3,
  EMERGENCY_NORDO = 4,
  EMERGENCY_UNLAWFUL = 5,
  EMERGENCY_DOWNED = 6,
  EMERGENCY_RESERVED = 7
} emergency_t;

typedef enum {
    NAV_ALT_INVALID,
    NAV_ALT_UNKNOWN,
    NAV_ALT_AIRCRAFT,
    NAV_ALT_MCP,
    NAV_ALT_FMS
} nav_altitude_source_t;

#define MODES_NON_ICAO_ADDRESS       (1<<24) // Set on addresses to indicate they are not ICAO addresses

#define MODES_DEBUG_DEMOD (1<<0)
#define MODES_DEBUG_DEMODERR (1<<1)
#define MODES_DEBUG_BADCRC (1<<2)
#define MODES_DEBUG_GOODCRC (1<<3)
#define MODES_DEBUG_NOPREAMBLE (1<<4)
#define MODES_DEBUG_NET (1<<5)
#define MODES_DEBUG_JS (1<<6)

#define MODES_INTERACTIVE_REFRESH_TIME 250      // Milliseconds
#define MODES_INTERACTIVE_DISPLAY_TTL 60000     // Delete from display after 60 seconds

#define MODES_NET_HEARTBEAT_INTERVAL 60000      // milliseconds

<<<<<<< HEAD
#define MODES_CLIENT_BUF_SIZE (64*1024)
=======
#define MODES_CLIENT_BUF_SIZE (8*1024)
>>>>>>> c2311ddc
#define MODES_NET_SNDBUF_SIZE (64*1024)
#define MODES_NET_SNDBUF_MAX  (7)

#define HISTORY_SIZE 120
#define HISTORY_INTERVAL 30000

#define MODES_NOTUSED(V) ((void) V)

#define AIRCRAFTS_BUCKETS 2048

// Include subheaders after all the #defines are in place

#include "util.h"
#include "anet.h"
#include "net_io.h"
#include "crc.h"
#include "demod_2400.h"
#include "stats.h"
#include "cpr.h"
#include "icao_filter.h"
#include "convert.h"
#include "sdr.h"

//======================== structure declarations =========================

typedef enum
{
  SDR_NONE = 0, SDR_IFILE, SDR_RTLSDR, SDR_BLADERF, SDR_MICROBLADERF, SDR_MODESBEAST, SDR_PLUTOSDR, SDR_GNS
} sdr_type_t;

// Structure representing one magnitude buffer

struct mag_buf
{
  uint64_t sampleTimestamp; // Clock timestamp of the start of this block, 12MHz clock
  double mean_level; // Mean of normalized (0..1) signal level
  double mean_power; // Mean of normalized (0..1) power level
  uint32_t dropped; // Number of dropped samples preceding this buffer
  unsigned length; // Number of valid samples _after_ overlap. Total buffer length is buf->length + Modes.trailing_samples.
  uint64_t sysTimestamp; // Estimated system time at start of block
  uint16_t *data; // Magnitude data. Starts with Modes.trailing_samples worth of overlap from the previous block
#if defined(__arm__)
  /*padding 4 bytes*/
  uint32_t padding;
#endif
};

// Program global state

struct
{ // Internal state
  pthread_cond_t data_cond; // Conditional variable associated
  pthread_t reader_thread;
  pthread_mutex_t data_mutex; // Mutex to synchronize buffer access
  unsigned first_free_buffer; // Entry in mag_buffers that will next be filled with input.
  unsigned first_filled_buffer; // Entry in mag_buffers that has valid data and will be demodulated next. If equal to next_free_buffer, there is no unprocessed data.
  unsigned trailing_samples; // extra trailing samples in magnitude buffers
  int exit; // Exit from the main loop when true
  int dc_filter; // should we apply a DC filter?
  uint32_t show_only; // Only show messages from this ICAO
  int fd; // --ifile option file descriptor
  input_format_t input_format; // --iformat option
  iq_convert_fn converter_function;
  char * dev_name;
  int gain;
  int enable_agc;
  sdr_type_t sdr_type; // where are we getting data from?
  int freq;
  int ppm_error;
  char aneterr[ANET_ERR_LEN];
  int beast_fd; // Local Modes-S Beast handler
  struct net_service *services; // Active services
  struct client *clients; // Our clients
  struct aircraft *aircrafts[AIRCRAFTS_BUCKETS];
  struct net_writer raw_out; // Raw output
  struct net_writer beast_out; // Beast-format output
  struct net_writer sbs_out; // SBS-format output
  struct net_writer fatsv_out; // FATSV-format output

#ifdef _WIN32
  WSADATA wsaData; // Windows socket initialisation
#endif

  // Configuration
  int nfix_crc; // Number of crc bit error(s) to correct
  int check_crc; // Only display messages with good CRC
  int raw; // Raw output format
  int mode_ac; // Enable decoding of SSR Modes A & C
  int mode_ac_auto; // allow toggling of A/C by Beast commands
  int debug; // Debugging mode
  int net; // Enable networking
  int net_only; // Enable just networking
  int net_output_flush_size; // Minimum Size of output data
  int net_push_server_mode; // Data mode to feed push server
  int net_push_delay;
  int filter_persistence; // Maximum number of consecutive implausible positions from global CPR to invalidate a known position.
  uint64_t net_heartbeat_interval; // TCP heartbeat interval (milliseconds)
  uint64_t net_output_flush_interval; // Maximum interval (in milliseconds) between outputwrites
  double fUserLat; // Users receiver/antenna lat/lon needed for initial surface location
  double fUserLon; // Users receiver/antenna lat/lon needed for initial surface location
  double maxRange; // Absolute maximum decoding range, in *metres*
  double sample_rate; // actual sample rate in use (in hz)
  uint64_t interactive_display_ttl; // Interactive mode: TTL display
  uint64_t stats; // Interval (millis) between stats dumps,
  uint64_t json_interval; // Interval between rewriting the json aircraft file, in milliseconds; also the advertised map refresh interval
  char *net_output_raw_ports; // List of raw output TCP ports
  char *net_input_raw_ports; // List of raw input TCP ports
  char *net_output_sbs_ports; // List of SBS output TCP ports
  char *net_input_beast_ports; // List of Beast input TCP ports
  char *net_output_beast_ports; // List of Beast output TCP ports
  char *net_push_server_port; // Remote push server port
  char *net_push_server_address; // Remote push server address
  char *filename; // Input form file, --ifile option
  char *net_bind_address; // Bind address
  char *json_dir; // Path to json base directory, or NULL not to write json.
  char *beast_serial; // Modes-S Beast device path
#if defined(__arm__)
  uint32_t padding;
#endif
  int net_sndbuf_size; // TCP output buffer size (64Kb * 2^n)
  int net_verbatim; // if true, send the original message, not the CRC-corrected one
  int forward_mlat; // allow forwarding of mlat messages to output ports
  int quiet; // Suppress stdout
  int interactive; // Interactive mode
  int stats_range_histo; // Collect/show a range histogram?
  int onlyaddr; // Print only ICAO addresses
  int metric; // Use metric units
  int use_gnss; // Use GNSS altitudes with H suffix ("HAE", though it isn't always) when available
  int mlat; // Use Beast ascii format for raw data output, i.e. @...; iso *...;
  int json_location_accuracy; // Accuracy of location metadata: 0=none, 1=approx, 2=exact
  int json_aircraft_history_next;
  int json_aircraft_history_full;
  int stats_latest_1min;
  int bUserFlags; // Flags relating to the user details
  int biastee;
  struct stats stats_current;
  struct stats stats_alltime;
  struct stats stats_periodic;
  struct stats stats_1min[15];
  struct stats stats_5min;
  struct stats stats_15min;
  struct timespec reader_cpu_accumulator; // CPU time used by the reader thread, copied out and reset by the main thread under the mutex
  struct mag_buf mag_buffers[MODES_MAG_BUFFERS]; // Converted magnitude buffers from RTL or file input
} Modes;

// The struct we use to store information about a decoded message.

struct modesMessage
{
  uint64_t timestampMsg; // Timestamp of the message (12MHz clock)
  uint64_t sysTimestampMsg; // Timestamp of the message (system time)
  // Generic fields
  unsigned char msg[MODES_LONG_MSG_BYTES]; // Binary message.
  unsigned char verbatim[MODES_LONG_MSG_BYTES]; // Binary message, as originally received before correction
  int msgbits; // Number of bits in message
  int msgtype; // Downlink format #
  uint32_t crc; // Message CRC
  int correctedbits; // No. of bits corrected
  uint32_t addr; // Address Announced
  addrtype_t addrtype; // address format / source
  int remote; // If set this message is from a remote station
  int score; // Scoring from scoreModesMessage, if used
  datasource_t source; // Characterizes the overall message source
  double signalLevel; // RSSI, in the range [0..1], as a fraction of full-scale power
  // Raw data, just extracted directly from the message
  // The names reflect the field names in Annex 4
  unsigned IID; // extracted from CRC of DF11s
  unsigned AA;
  unsigned AC;
  unsigned CA;
  unsigned CC;
  unsigned CF;
  unsigned DR;
  unsigned FS;
  unsigned ID;
  unsigned KE;
  unsigned ND;
  unsigned RI;
  unsigned SL;
  unsigned UM;
  unsigned VS;
  unsigned metype; // DF17/18 ME type
  unsigned mesub; // DF17/18 ME subtype

  unsigned char MB[7];
  unsigned char MD[10];
  unsigned char ME[7];
  unsigned char MV[7];

  // Decoded data
  unsigned altitude_baro_valid : 1;
  unsigned altitude_geom_valid : 1;
  unsigned track_valid : 1;
  unsigned track_rate_valid : 1;
  unsigned heading_valid : 1;
  unsigned roll_valid : 1;
  unsigned gs_valid : 1;
  unsigned ias_valid : 1;
  unsigned tas_valid : 1;
  unsigned mach_valid : 1;
  unsigned baro_rate_valid : 1;
  unsigned geom_rate_valid : 1;
  unsigned squawk_valid : 1;
  unsigned callsign_valid : 1;
  unsigned cpr_valid : 1;
  unsigned cpr_odd : 1;
  unsigned cpr_decoded : 1;
  unsigned cpr_relative : 1;
  unsigned category_valid : 1;
  unsigned geom_delta_valid : 1;
  unsigned from_mlat : 1;
  unsigned from_tisb : 1;
  unsigned spi_valid : 1;
  unsigned spi : 1;
  unsigned alert_valid : 1;
  unsigned alert : 1;
  unsigned emergency_valid : 1;
  unsigned padding : 13;

  // valid if altitude_baro_valid:
  int altitude_baro; // Altitude in either feet or meters
  altitude_unit_t altitude_baro_unit; // the unit used for altitude

  // valid if altitude_geom_valid:
  int altitude_geom; // Altitude in either feet or meters
  altitude_unit_t altitude_geom_unit; // the unit used for altitude

  // following fields are valid if the corresponding _valid field is set:
  int geom_delta; // Difference between geometric and baro alt
  float heading; // ground track or heading, degrees (0-359). Reported directly or computed from from EW and NS velocity
  heading_type_t heading_type; // how to interpret 'track_or_heading'
  float track_rate; // Rate of change of track, degrees/second
  float roll; // Roll, degrees, negative is left roll



  struct
  {
    // Groundspeed, kts, reported directly or computed from from EW and NS velocity
    // For surface movement, this has different interpretations for v0 and v2; both
    // fields are populated. The tracking layer will update "gs.selected".
    float v0;
    float v2;
    float selected;
  } gs;
  unsigned ias; // Indicated airspeed, kts
  unsigned tas; // True airspeed, kts
  double mach; // Mach number
  int baro_rate; // Rate of change of barometric altitude, feet/minute
  int geom_rate; // Rate of change of geometric (GNSS / INS) altitude, feet/minute
  unsigned squawk; // 13 bits identity (Squawk), encoded as 4 hex digits
  char callsign[16]; // 8 chars flight number, NUL-terminated
  unsigned category; // A0 - D7 encoded as a single hex byte
  emergency_t emergency; // emergency/priority status

  // valid if cpr_valid
  cpr_type_t cpr_type; // The encoding type used (surface, airborne, coarse TIS-B)
  unsigned cpr_lat; // Non decoded latitude.
  unsigned cpr_lon; // Non decoded longitude.
  unsigned cpr_nucp; // NUCp/NIC value implied by message type

  airground_t airground; // air/ground state

  // valid if cpr_decoded:
  double decoded_lat;
  double decoded_lon;
  unsigned decoded_nic;
  unsigned decoded_rc;

  commb_format_t commb_format; // Inferred format of a comm-b message

  // various integrity/accuracy things

  struct
  {
    unsigned nic_a_valid : 1;
    unsigned nic_b_valid : 1;
    unsigned nic_c_valid : 1;
    unsigned nic_baro_valid : 1;
    unsigned nac_p_valid : 1;
    unsigned nac_v_valid : 1;
    unsigned gva_valid : 1;
    unsigned sda_valid : 1;

    unsigned nic_a : 1; // if nic_a_valid
    unsigned nic_b : 1; // if nic_b_valid
    unsigned nic_c : 1; // if nic_c_valid
    unsigned nic_baro : 1; // if nic_baro_valid

    unsigned nac_p : 4; // if nac_p_valid
    unsigned nac_v : 3; // if nac_v_valid

    unsigned sil : 2; // if sil_type != SIL_INVALID

    unsigned gva : 2; // if gva_valid

    unsigned sda : 2; // if sda_valid
    unsigned padding: 7;
    sil_type_t sil_type;
  } accuracy;

  // Operational Status

  struct
  {
    sil_type_t sil_type;
    heading_type_t tah;
    heading_type_t hrd;
    enum
    {
      ANGLE_HEADING, ANGLE_TRACK
    } track_angle;

    unsigned cc_lw;
    unsigned cc_antenna_offset;

    unsigned valid : 1;
    unsigned version : 3;

    unsigned om_acas_ra : 1;
    unsigned om_ident : 1;
    unsigned om_atc : 1;
    unsigned om_saf : 1;

    unsigned cc_acas : 1;
    unsigned cc_cdti : 1;
    unsigned cc_1090_in : 1;
    unsigned cc_arv : 1;
    unsigned cc_ts : 1;
    unsigned cc_tc : 2;
    unsigned cc_uat_in : 1;
    unsigned cc_poa : 1;
    unsigned cc_b2_low : 1;
    unsigned cc_lw_valid : 1;
    unsigned padding: 13;
  } opstatus;

  // combined:
  //   Target State & Status (ADS-B V2 only)
  //   Comm-B BDS4,0 Vertical Intent

  struct
  {
    unsigned fms_altitude; // FMS selected altitude
    unsigned mcp_altitude; // MCP/FCU selected altitude
    float qnh; // altimeter setting (QFE or QNH/QNE), millibars
    float heading; // heading, degrees (0-359) (could be magnetic or true heading; magnetic recommended)
    unsigned heading_valid : 1;
    unsigned fms_altitude_valid : 1;
    unsigned mcp_altitude_valid : 1;
    unsigned qnh_valid : 1;
    unsigned modes_valid : 1;
    unsigned padding : 27;
    heading_type_t heading_type;

    nav_altitude_source_t altitude_source;

    nav_modes_t modes;
  } nav;
};

/* All the program options */
enum {
  OptDeviceType = 700,
  OptDevice,
  OptGain,
  OptFreq,
  OptInteractive,
  OptNoInteractive,
  OptInteractiveTTL,
  OptRaw,
  OptModeAc,
  OptNoModeAcAuto,
  OptForwardMlat,
  OptLat,
  OptLon,
  OptMaxRange,
  OptFix,
  OptNoFix,
  OptNoCrcCheck,
  OptAggressive,
  OptMlat,
  OptStats,
  OptStatsRange,
  OptStatsEvery,
  OptOnlyAddr,
  OptMetric,
  OptGnss,
  OptSnip,
  OptDebug,
  OptQuiet,
  OptShowOnly,
  OptJsonDir,
  OptJsonTime,
  OptJsonLocAcc,
  OptDcFilter,
  OptBiasTee,
  OptNet,
  OptNetOnly,
  OptNetBindAddr,
  OptNetRiPorts,
  OptNetRoPorts,
  OptNetSbsPorts,
  OptNetBiPorts,
  OptNetBoPorts,
  OptNetRoSize,
  OptNetRoRate,
  OptNetRoIntervall,
  OptNetPushAddr,
  OptNetPushPort,
  OptNetPushRaw,
  OptNetPushBeast,
  OptNetPushSbs,
  OptNetPushDelay,
  OptNetHeartbeat,
  OptNetBuffer,
  OptNetVerbatim,
  OptRtlSdrEnableAgc,
  OptRtlSdrPpm,
  OptBeastSerial,
  OptBeastDF1117,
  OptBeastDF045,
  OptBeastMlatTimeOff,
  OptBeastCrcOff,
  OptBeastFecOff,
  OptBeastModeAc,
  OptIfileName,
  OptIfileFormat,
  OptIfileThrottle,
  OptBladeFpgaDir,
  OptBladeDecim,
  OptBladeBw,
  OptPlutoUri,
  OptPlutoNetwork,
};

// This one needs modesMessage:
#include "track.h"
#include "mode_s.h"
#include "comm_b.h"

// ======================== function declarations =========================

#ifdef __cplusplus
extern "C"
{
#endif

  //
  // Functions exported from mode_ac.c
  //
  int detectModeA (uint16_t *m, struct modesMessage *mm);
  void decodeModeAMessage (struct modesMessage *mm, int ModeA);
  void modeACInit ();
  int modeAToModeC (unsigned int modeA);
  unsigned modeCToModeA (int modeC);

  //
  // Functions exported from interactive.c
  //
  void interactiveInit (void);
  void interactiveShowData (void);
  void interactiveCleanup (void);

  // Provided by readsb.c & viewadsb.c
  void receiverPositionChanged (float lat, float lon, float alt);

#ifdef __cplusplus
}
#endif

#endif // __DUMP1090_H
<|MERGE_RESOLUTION|>--- conflicted
+++ resolved
@@ -259,11 +259,7 @@
 
 #define MODES_NET_HEARTBEAT_INTERVAL 60000      // milliseconds
 
-<<<<<<< HEAD
 #define MODES_CLIENT_BUF_SIZE (64*1024)
-=======
-#define MODES_CLIENT_BUF_SIZE (8*1024)
->>>>>>> c2311ddc
 #define MODES_NET_SNDBUF_SIZE (64*1024)
 #define MODES_NET_SNDBUF_MAX  (7)
 
