// dump1090, a Mode S messages decoder for RTLSDR devices.
//
// Copyright (C) 2012 by Salvatore Sanfilippo <antirez@gmail.com>
//
// All rights reserved.
//
// Redistribution and use in source and binary forms, with or without
// modification, are permitted provided that the following conditions are
// met:
//
//  *  Redistributions of source code must retain the above copyright
//     notice, this list of conditions and the following disclaimer.
//
//  *  Redistributions in binary form must reproduce the above copyright
//     notice, this list of conditions and the following disclaimer in the
//     documentation and/or other materials provided with the distribution.
//
// THIS SOFTWARE IS PROVIDED BY THE COPYRIGHT HOLDERS AND CONTRIBUTORS
// "AS IS" AND ANY EXPRESS OR IMPLIED WARRANTIES, INCLUDING, BUT NOT
// LIMITED TO, THE IMPLIED WARRANTIES OF MERCHANTABILITY AND FITNESS FOR
// A PARTICULAR PURPOSE ARE DISCLAIMED. IN NO EVENT SHALL THE COPYRIGHT
// HOLDER OR CONTRIBUTORS BE LIABLE FOR ANY DIRECT, INDIRECT, INCIDENTAL,
// SPECIAL, EXEMPLARY, OR CONSEQUENTIAL DAMAGES (INCLUDING, BUT NOT
// LIMITED TO, PROCUREMENT OF SUBSTITUTE GOODS OR SERVICES; LOSS OF USE,
// DATA, OR PROFITS; OR BUSINESS INTERRUPTION) HOWEVER CAUSED AND ON ANY
// THEORY OF LIABILITY, WHETHER IN CONTRACT, STRICT LIABILITY, OR TORT
// (INCLUDING NEGLIGENCE OR OTHERWISE) ARISING IN ANY WAY OUT OF THE USE
// OF THIS SOFTWARE, EVEN IF ADVISED OF THE POSSIBILITY OF SUCH DAMAGE.
//

#include "dump1090.h"
//
// ============================= Networking =============================
//
// Note: here we disregard any kind of good coding practice in favor of
// extreme simplicity, that is:
//
// 1) We only rely on the kernel buffers for our I/O without any kind of
//    user space buffering.
// 2) We don't register any kind of event handler, from time to time a
//    function gets called and we accept new connections. All the rest is
//    handled via non-blocking I/O and manually polling clients to see if
//    they have something new to share with us when reading is needed.
//
//=========================================================================
//
// Networking "stack" initialization
//
struct service {
	char *descr;
	int *socket;
	int port;
	int enabled;
};

struct service services[MODES_NET_SERVICES_NUM];

void modesInitNet(void) {
    int j;

	struct service svc[MODES_NET_SERVICES_NUM] = {
		{"Raw TCP output", &Modes.ros, Modes.net_output_raw_port, 1},
		{"Raw TCP input", &Modes.ris, Modes.net_input_raw_port, 1},
		{"Beast TCP output", &Modes.bos, Modes.net_output_beast_port, 1},
		{"Beast TCP input", &Modes.bis, Modes.net_input_beast_port, 1},
		{"HTTP server", &Modes.https, Modes.net_http_port, 1},
		{"Basestation TCP output", &Modes.sbsos, Modes.net_output_sbs_port, 1}
	};

	memcpy(&services, &svc, sizeof(svc));//services = svc;

    Modes.clients = NULL;

#ifdef _WIN32
    if ( (!Modes.wsaData.wVersion) 
      && (!Modes.wsaData.wHighVersion) ) {
      // Try to start the windows socket support
      if (WSAStartup(MAKEWORD(2,1),&Modes.wsaData) != 0) 
        {
        fprintf(stderr, "WSAStartup returned Error\n");
        }
      }
#endif

    for (j = 0; j < MODES_NET_SERVICES_NUM; j++) {
		services[j].enabled = (services[j].port != 0);
		if (services[j].enabled) {
			int s = anetTcpServer(Modes.aneterr, services[j].port, NULL);
			if (s == -1) {
				fprintf(stderr, "Error opening the listening port %d (%s): %s\n",
					services[j].port, services[j].descr, Modes.aneterr);
				exit(1);
			}
			anetNonBlock(Modes.aneterr, s);
			*services[j].socket = s;
		} else {
			if (Modes.debug & MODES_DEBUG_NET) printf("%s port is disabled\n", services[j].descr);
		}
    }

#ifndef _WIN32
    signal(SIGPIPE, SIG_IGN);
#endif
}
//
//=========================================================================
//
// This function gets called from time to time when the decoding thread is
// awakened by new data arriving. This usually happens a few times every second
//
struct client * modesAcceptClients(void) {
    int fd, port;
    unsigned int j;
    struct client *c;

    for (j = 0; j < MODES_NET_SERVICES_NUM; j++) {
		if (services[j].enabled) {
			fd = anetTcpAccept(Modes.aneterr, *services[j].socket, NULL, &port);
			if (fd == -1) continue;

			anetNonBlock(Modes.aneterr, fd);
			c = (struct client *) malloc(sizeof(*c));
			c->service    = *services[j].socket;
			c->next       = Modes.clients;
			c->fd         = fd;
			c->buflen     = 0;
			Modes.clients = c;
			anetSetSendBuffer(Modes.aneterr,fd, (MODES_NET_SNDBUF_SIZE << Modes.net_sndbuf_size));

			if (*services[j].socket == Modes.sbsos) Modes.stat_sbs_connections++;
			if (*services[j].socket == Modes.ros)   Modes.stat_raw_connections++;
			if (*services[j].socket == Modes.bos)   Modes.stat_beast_connections++;

			j--; // Try again with the same listening port

			if (Modes.debug & MODES_DEBUG_NET)
				printf("Created new client %d\n", fd);
		}
    }
    return Modes.clients;
}
//
//=========================================================================
//
// On error free the client, collect the structure, adjust maxfd if needed.
//
void modesFreeClient(struct client *c) {

    // Unhook this client from the linked list of clients
    struct client *p = Modes.clients;
    if (p) {
        if (p == c) {
            Modes.clients = c->next;
        } else {
            while ((p) && (p->next != c)) {
                p = p->next;
            }
            if (p) {
                p->next = c->next;
            }
        }
    }

    free(c);
}
//
//=========================================================================
//
// Close the client connection and mark it as closed
//
void modesCloseClient(struct client *c) {
	close(c->fd);
    if (c->service == Modes.sbsos) {
        if (Modes.stat_sbs_connections) Modes.stat_sbs_connections--;
    } else if (c->service == Modes.ros) {
        if (Modes.stat_raw_connections) Modes.stat_raw_connections--;
    } else if (c->service == Modes.bos) {
        if (Modes.stat_beast_connections) Modes.stat_beast_connections--;
    }

    if (Modes.debug & MODES_DEBUG_NET)
        printf("Closing client %d\n", c->fd);

    c->fd = -1;
}
//
//=========================================================================
//
// Send the specified message to all clients listening for a given service
//
void modesSendAllClients(int service, void *msg, int len) {
    struct client *c = Modes.clients;

    while (c) {
        // Read next before servicing client incase the service routine deletes the client! 
        struct client *next = c->next;

        if (c->fd != -1) {
            if (c->service == service) {
#ifndef _WIN32
                int nwritten = write(c->fd, msg, len);
#else
                int nwritten = send(c->fd, msg, len, 0 );
#endif
                if (nwritten != len) {
                    modesCloseClient(c);
                }
            }
        } else {
            modesFreeClient(c);
        }
        c = next;
    }
}
//
//=========================================================================
//
// Write raw output in Beast Binary format with Timestamp to TCP clients
//
void modesSendBeastOutput(struct modesMessage *mm) {
    char *p = &Modes.beastOut[Modes.beastOutUsed];
    int  msgLen = mm->msgbits / 8;
    char * pTimeStamp;
    char ch;
    int  j;
    int  iOutLen = msgLen + 9; // Escape, msgtype, timestamp, sigLevel, msg

    *p++ = 0x1a;
    if      (msgLen == MODES_SHORT_MSG_BYTES)
      {*p++ = '2';}
    else if (msgLen == MODES_LONG_MSG_BYTES)
      {*p++ = '3';}
    else if (msgLen == MODEAC_MSG_BYTES)
      {*p++ = '1';}
    else
      {return;}

    pTimeStamp = (char *) &mm->timestampMsg;
    for (j = 5; j >= 0; j--) {
        *p++ = (ch = pTimeStamp[j]);
        if (0x1A == ch) {*p++ = ch; iOutLen++;}
    }

    *p++ = (ch = mm->signalLevel);
    if (0x1A == ch) {*p++ = ch; iOutLen++;}

    for (j = 0; j < msgLen; j++) {
        *p++ = (ch = mm->msg[j]);
        if (0x1A == ch) {*p++ = ch; iOutLen++;} 
    }

    Modes.beastOutUsed +=  iOutLen;
    if (Modes.beastOutUsed >= Modes.net_output_raw_size)
      {
      modesSendAllClients(Modes.bos, Modes.beastOut, Modes.beastOutUsed);
      Modes.beastOutUsed = 0;
      Modes.net_output_raw_rate_count = 0;
      }
}
//
//=========================================================================
//
// Write raw output to TCP clients
//
void modesSendRawOutput(struct modesMessage *mm) {
    char *p = &Modes.rawOut[Modes.rawOutUsed];
    int  msgLen = mm->msgbits / 8;
    int j;
    unsigned char * pTimeStamp;

    if (Modes.mlat && mm->timestampMsg) {
        *p++ = '@';
        pTimeStamp = (unsigned char *) &mm->timestampMsg;
        for (j = 5; j >= 0; j--) {
            sprintf(p, "%02X", pTimeStamp[j]);
            p += 2;
        }
        Modes.rawOutUsed += 12; // additional 12 characters for timestamp
    } else
        *p++ = '*';

    for (j = 0; j < msgLen; j++) {
        sprintf(p, "%02X", mm->msg[j]);
        p += 2;
    }

    *p++ = ';';
    *p++ = '\n';

    Modes.rawOutUsed += ((msgLen*2) + 3);
    if (Modes.rawOutUsed >= Modes.net_output_raw_size)
      {
      modesSendAllClients(Modes.ros, Modes.rawOut, Modes.rawOutUsed);
      Modes.rawOutUsed = 0;
      Modes.net_output_raw_rate_count = 0;
      }
}
//
//=========================================================================
//
// Write SBS output to TCP clients
// The message structure mm->bFlags tells us what has been updated by this message
//
void modesSendSBSOutput(struct modesMessage *mm) {
    char msg[256], *p = msg;
    uint32_t     offset;
    struct timeb epocTime_receive, epocTime_now;
    struct tm    stTime_receive, stTime_now;
    int          msgType;

    //
    // SBS BS style output checked against the following reference
    // http://www.homepages.mcb.net/bones/SBS/Article/Barebones42_Socket_Data.htm - seems comprehensive
    //

    // Decide on the basic SBS Message Type
    if        ((mm->msgtype ==  4) || (mm->msgtype == 20)) {
        msgType = 5;
    } else if ((mm->msgtype ==  5) || (mm->msgtype == 21)) {
        msgType = 6;
    } else if ((mm->msgtype ==  0) || (mm->msgtype == 16)) {
        msgType = 7;
    } else if  (mm->msgtype == 11) {
        msgType = 8;
    } else if ((mm->msgtype != 17) && (mm->msgtype != 18)) {
        return;
    } else if ((mm->metype >= 1) && (mm->metype <=  4)) {
        msgType = 1;
    } else if ((mm->metype >= 5) && (mm->metype <=  8)) {
        if (mm->bFlags & MODES_ACFLAGS_LATLON_VALID)
            {msgType = 2;}
        else
            {msgType = 7;}
    } else if ((mm->metype >= 9) && (mm->metype <= 18)) {
        if (mm->bFlags & MODES_ACFLAGS_LATLON_VALID)
            {msgType = 3;}
        else
            {msgType = 7;}
    } else if (mm->metype !=  19) {
        return;
    } else if ((mm->mesub == 1) || (mm->mesub == 2)) {
        msgType = 4;
    } else {
        return;
    }

    // Fields 1 to 6 : SBS message type and ICAO address of the aircraft and some other stuff
    p += sprintf(p, "MSG,%d,111,11111,%06X,111111,", msgType, mm->addr); 

    // Find current system time
    ftime(&epocTime_now);                                         // get the current system time & date
    stTime_now = *localtime(&epocTime_now.time);

    // Find message reception time
    if (mm->timestampMsg && !mm->remote) {                        // Make sure the records' timestamp is valid before using it
        epocTime_receive = Modes.stSystemTimeBlk;                 // This is the time of the start of the Block we're processing
        offset   = (int) (mm->timestampMsg - Modes.timestampBlk); // This is the time (in 12Mhz ticks) into the Block
        offset   = offset / 12000;                                // convert to milliseconds
        epocTime_receive.millitm += offset;                       // add on the offset time to the Block start time
        if (epocTime_receive.millitm > 999) {                     // if we've caused an overflow into the next second...
            epocTime_receive.millitm -= 1000;
            epocTime_receive.time ++;                             //    ..correct the overflow
        }
        stTime_receive = *localtime(&epocTime_receive.time);
    } else {
        epocTime_receive = epocTime_now;                          // We don't have a usable reception time; use the current system time
        stTime_receive = stTime_now;
    }

    // Fields 7 & 8 are the message reception time and date
    p += sprintf(p, "%04d/%02d/%02d,", (stTime_receive.tm_year+1900),(stTime_receive.tm_mon+1), stTime_receive.tm_mday);
    p += sprintf(p, "%02d:%02d:%02d.%03d,", stTime_receive.tm_hour, stTime_receive.tm_min, stTime_receive.tm_sec, epocTime_receive.millitm);

    // Fields 9 & 10 are the current time and date
    p += sprintf(p, "%04d/%02d/%02d,", (stTime_now.tm_year+1900),(stTime_now.tm_mon+1), stTime_now.tm_mday);
    p += sprintf(p, "%02d:%02d:%02d.%03d", stTime_now.tm_hour, stTime_now.tm_min, stTime_now.tm_sec, epocTime_now.millitm);

    // Field 11 is the callsign (if we have it)
    if (mm->bFlags & MODES_ACFLAGS_CALLSIGN_VALID) {p += sprintf(p, ",%s", mm->flight);}
    else                                           {p += sprintf(p, ",");}

    // Field 12 is the altitude (if we have it) - force to zero if we're on the ground
    if ((mm->bFlags & MODES_ACFLAGS_AOG_GROUND) == MODES_ACFLAGS_AOG_GROUND) {
        p += sprintf(p, ",0");
    } else if (mm->bFlags & MODES_ACFLAGS_ALTITUDE_VALID) {
        p += sprintf(p, ",%d", mm->altitude);
    } else {
        p += sprintf(p, ",");
    }

    // Field 13 is the ground Speed (if we have it)
    if (mm->bFlags & MODES_ACFLAGS_SPEED_VALID) {
        p += sprintf(p, ",%d", mm->velocity);
    } else {
        p += sprintf(p, ","); 
    }

    // Field 14 is the ground Heading (if we have it)       
    if (mm->bFlags & MODES_ACFLAGS_HEADING_VALID) {
        p += sprintf(p, ",%d", mm->heading);
    } else {
        p += sprintf(p, ",");
    }

    // Fields 15 and 16 are the Lat/Lon (if we have it)
    if (mm->bFlags & MODES_ACFLAGS_LATLON_VALID) {p += sprintf(p, ",%1.5f,%1.5f", mm->fLat, mm->fLon);}
    else                                         {p += sprintf(p, ",,");}

    // Field 17 is the VerticalRate (if we have it)
    if (mm->bFlags & MODES_ACFLAGS_VERTRATE_VALID) {p += sprintf(p, ",%d", mm->vert_rate);}
    else                                           {p += sprintf(p, ",");}

    // Field 18 is  the Squawk (if we have it)
    if (mm->bFlags & MODES_ACFLAGS_SQUAWK_VALID) {p += sprintf(p, ",%x", mm->modeA);}
    else                                         {p += sprintf(p, ",");}

    // Field 19 is the Squawk Changing Alert flag (if we have it)
    if (mm->bFlags & MODES_ACFLAGS_FS_VALID) {
        if ((mm->fs >= 2) && (mm->fs <= 4)) {
            p += sprintf(p, ",-1");
        } else {
            p += sprintf(p, ",0");
        }
    } else {
        p += sprintf(p, ",");
    }

    // Field 20 is the Squawk Emergency flag (if we have it)
    if (mm->bFlags & MODES_ACFLAGS_SQUAWK_VALID) {
        if ((mm->modeA == 0x7500) || (mm->modeA == 0x7600) || (mm->modeA == 0x7700)) {
            p += sprintf(p, ",-1");
        } else {
            p += sprintf(p, ",0");
        }
    } else {
        p += sprintf(p, ",");
    }

    // Field 21 is the Squawk Ident flag (if we have it)
    if (mm->bFlags & MODES_ACFLAGS_FS_VALID) {
        if ((mm->fs >= 4) && (mm->fs <= 5)) {
            p += sprintf(p, ",-1");
        } else {
            p += sprintf(p, ",0");
        }
    } else {
        p += sprintf(p, ",");
    }

    // Field 22 is the OnTheGround flag (if we have it)
    if (mm->bFlags & MODES_ACFLAGS_AOG_VALID) {
        if (mm->bFlags & MODES_ACFLAGS_AOG) {
            p += sprintf(p, ",-1");
        } else {
            p += sprintf(p, ",0");
        }
    } else {
        p += sprintf(p, ",");
    }

    p += sprintf(p, "\r\n");
    modesSendAllClients(Modes.sbsos, msg, p-msg);
}
//
//=========================================================================
//
void modesQueueOutput(struct modesMessage *mm) {
    if (Modes.stat_sbs_connections)   {modesSendSBSOutput(mm);}
    if (Modes.stat_beast_connections) {modesSendBeastOutput(mm);}
    if (Modes.stat_raw_connections)   {modesSendRawOutput(mm);}
}
//
//=========================================================================
//
// This function decodes a Beast binary format message
//
// The message is passed to the higher level layers, so it feeds
// the selected screen output, the network output and so forth.
//
// If the message looks invalid it is silently discarded.
//
// The function always returns 0 (success) to the caller as there is no
// case where we want broken messages here to close the client connection.
//
int decodeBinMessage(struct client *c, char *p) {
    int msgLen = 0;
    int  j;
    char ch;
    char * ptr;
    unsigned char msg[MODES_LONG_MSG_BYTES];
    struct modesMessage mm;
    MODES_NOTUSED(c);
    memset(&mm, 0, sizeof(mm));

    ch = *p++; /// Get the message type
    if (0x1A == ch) {p++;} 

    if       ((ch == '1') && (Modes.mode_ac)) { // skip ModeA/C unless user enables --modes-ac
        msgLen = MODEAC_MSG_BYTES;
    } else if (ch == '2') {
        msgLen = MODES_SHORT_MSG_BYTES;
    } else if (ch == '3') {
        msgLen = MODES_LONG_MSG_BYTES;
    }

    if (msgLen) {
        // Mark messages received over the internet as remote so that we don't try to
        // pass them off as being received by this instance when forwarding them
        mm.remote      =    1;

        ptr = (char*) &mm.timestampMsg;
        for (j = 0; j < 6; j++) { // Grab the timestamp (big endian format)
            ptr[5-j] = ch = *p++; 
            if (0x1A == ch) {p++;}
        }

        mm.signalLevel = ch = *p++;  // Grab the signal level
        if (0x1A == ch) {p++;}

        for (j = 0; j < msgLen; j++) { // and the data
            msg[j] = ch = *p++;
            if (0x1A == ch) {p++;}
        }

        if (msgLen == MODEAC_MSG_BYTES) { // ModeA or ModeC
            decodeModeAMessage(&mm, ((msg[0] << 8) | msg[1]));
        } else {
            decodeModesMessage(&mm, msg);
        }

        useModesMessage(&mm);
    }
    return (0);
}
//
//=========================================================================
//
// Turn an hex digit into its 4 bit decimal value.
// Returns -1 if the digit is not in the 0-F range.
//
int hexDigitVal(int c) {
    c = tolower(c);
    if (c >= '0' && c <= '9') return c-'0';
    else if (c >= 'a' && c <= 'f') return c-'a'+10;
    else return -1;
}
//
//=========================================================================
//
// This function decodes a string representing message in raw hex format
// like: *8D4B969699155600E87406F5B69F; The string is null-terminated.
// 
// The message is passed to the higher level layers, so it feeds
// the selected screen output, the network output and so forth.
// 
// If the message looks invalid it is silently discarded.
//
// The function always returns 0 (success) to the caller as there is no 
// case where we want broken messages here to close the client connection.
//
int decodeHexMessage(struct client *c, char *hex) {
    int l = strlen(hex), j;
    unsigned char msg[MODES_LONG_MSG_BYTES];
    struct modesMessage mm;
    MODES_NOTUSED(c);
    memset(&mm, 0, sizeof(mm));

    // Mark messages received over the internet as remote so that we don't try to
    // pass them off as being received by this instance when forwarding them
    mm.remote      =    1;
    mm.signalLevel = 0xFF;

    // Remove spaces on the left and on the right
    while(l && isspace(hex[l-1])) {
        hex[l-1] = '\0'; l--;
    }
    while(isspace(*hex)) {
        hex++; l--;
    }

    // Turn the message into binary.
    // Accept *-AVR raw @-AVR/BEAST timeS+raw %-AVR timeS+raw (CRC good) <-BEAST timeS+sigL+raw
    // and some AVR records that we can understand
    if (hex[l-1] != ';') {return (0);} // not complete - abort

    switch(hex[0]) {
        case '<': {
            mm.signalLevel = (hexDigitVal(hex[13])<<4) | hexDigitVal(hex[14]);
            hex += 15; l -= 16; // Skip <, timestamp and siglevel, and ;
            break;}

        case '@':     // No CRC check
        case '%': {   // CRC is OK
            hex += 13; l -= 14; // Skip @,%, and timestamp, and ;
            break;}

        case '*':
        case ':': {
            hex++; l-=2; // Skip * and ;
            break;}

        default: {
            return (0); // We don't know what this is, so abort
            break;}
    }

    if ( (l != (MODEAC_MSG_BYTES      * 2)) 
      && (l != (MODES_SHORT_MSG_BYTES * 2)) 
      && (l != (MODES_LONG_MSG_BYTES  * 2)) )
        {return (0);} // Too short or long message... broken

    if ( (0 == Modes.mode_ac) 
      && (l == (MODEAC_MSG_BYTES * 2)) ) 
        {return (0);} // Right length for ModeA/C, but not enabled

    for (j = 0; j < l; j += 2) {
        int high = hexDigitVal(hex[j]);
        int low  = hexDigitVal(hex[j+1]);

        if (high == -1 || low == -1) return 0;
        msg[j/2] = (high << 4) | low;
    }

    if (l == (MODEAC_MSG_BYTES * 2)) {  // ModeA or ModeC
        decodeModeAMessage(&mm, ((msg[0] << 8) | msg[1]));
    } else {       // Assume ModeS
        decodeModesMessage(&mm, msg);
    }

    useModesMessage(&mm);
    return (0);
}
//
//=========================================================================
//
// Return a description of planes in json. No metric conversion
//
char *aircraftsToJson(int *len) {
    time_t now = time(NULL);
    struct aircraft *a = Modes.aircrafts;
    int buflen = 1024; // The initial buffer is incremented as needed
    char *buf = (char *) malloc(buflen), *p = buf;
    int l;

    l = snprintf(p,buflen,"[\n");
    p += l; buflen -= l;
    while(a) {
        int position = 0;
        int track = 0;

        if (a->modeACflags & MODEAC_MSG_FLAG) { // skip any fudged ICAO records Mode A/C
            a = a->next;
            continue;
        }

        if (a->bFlags & MODES_ACFLAGS_LATLON_VALID) {
            position = 1;
        }
        
        if (a->bFlags & MODES_ACFLAGS_HEADING_VALID) {
            track = 1;
        }
        
        // No metric conversion
        l = snprintf(p,buflen,
            "{\"hex\":\"%06x\", \"squawk\":\"%04x\", \"flight\":\"%s\", \"lat\":%f, "
            "\"lon\":%f, \"validposition\":%d, \"altitude\":%d,  \"vert_rate\":%d,\"track\":%d, \"validtrack\":%d,"
            "\"speed\":%d, \"messages\":%ld, \"seen\":%d},\n",
            a->addr, a->modeA, a->flight, a->lat, a->lon, position, a->altitude, a->vert_rate, a->track, track,
            a->speed, a->messages, (int)(now - a->seen));
        p += l; buflen -= l;
        
        //Resize if needed
        if (buflen < 256) {
            int used = p-buf;
            buflen += 1024; // Our increment.
            buf = (char *) realloc(buf,used+buflen);
            p = buf+used;
        }
        
        a = a->next;
    }

    //Remove the final comma if any, and closes the json array.
    if (*(p-2) == ',') {
        *(p-2) = '\n';
        p--;
        buflen++;
    }

    l = snprintf(p,buflen,"]\n");
    p += l; buflen -= l;

    *len = p-buf;
    return buf;
}
//
//=========================================================================
//
#define MODES_CONTENT_TYPE_HTML "text/html;charset=utf-8"
#define MODES_CONTENT_TYPE_CSS  "text/css;charset=utf-8"
#define MODES_CONTENT_TYPE_JSON "application/json;charset=utf-8"
#define MODES_CONTENT_TYPE_JS   "application/javascript;charset=utf-8"
//
// Get an HTTP request header and write the response to the client.
// gain here we assume that the socket buffer is enough without doing
// any kind of userspace buffering.
//
// Returns 1 on error to signal the caller the client connection should
// be closed.
//
int handleHTTPRequest(struct client *c, char *p) {
    char hdr[512];
    int clen, hdrlen;
    int httpver, keepalive;
    char *url, *content;
    char ctype[48];
    char getFile[1024];
    char *ext;

    if (Modes.debug & MODES_DEBUG_NET)
        printf("\nHTTP request: %s\n", c->buf);

    // Minimally parse the request.
    httpver = (strstr(p, "HTTP/1.1") != NULL) ? 11 : 10;
    if (httpver == 10) {
        // HTTP 1.0 defaults to close, unless otherwise specified.
        //keepalive = strstr(p, "Connection: keep-alive") != NULL;
    } else if (httpver == 11) {
        // HTTP 1.1 defaults to keep-alive, unless close is specified.
        //keepalive = strstr(p, "Connection: close") == NULL;
    }
    keepalive = 0;

    // Identify he URL.
    p = strchr(p,' ');
    if (!p) return 1; // There should be the method and a space
    url = ++p;        // Now this should point to the requested URL
    p = strchr(p, ' ');
    if (!p) return 1; // There should be a space before HTTP/
    *p = '\0';

    if (Modes.debug & MODES_DEBUG_NET) {
        printf("\nHTTP keep alive: %d\n", keepalive);
        printf("HTTP requested URL: %s\n\n", url);
    }
    
    if (strlen(url) < 2) {
        snprintf(getFile, sizeof getFile, "%s/gmap.html", HTMLPATH); // Default file
    } else {
        snprintf(getFile, sizeof getFile, "%s/%s", HTMLPATH, url);
    }

    // Select the content to send, we have just two so far:
    // "/" -> Our google map application.
    // "/data.json" -> Our ajax request to update planes.
    if (strstr(url, "/data.json")) {
        content = aircraftsToJson(&clen);
        //snprintf(ctype, sizeof ctype, MODES_CONTENT_TYPE_JSON);
    } else {
        struct stat sbuf;
        int fd = -1;

        if (stat(getFile, &sbuf) != -1 && (fd = open(getFile, O_RDONLY)) != -1) {
            content = (char *) malloc(sbuf.st_size);
            if (read(fd, content, sbuf.st_size) == -1) {
                snprintf(content, sbuf.st_size, "Error reading from file: %s", strerror(errno));
            }
            clen = sbuf.st_size;
        } else {
            char buf[128];
            clen = snprintf(buf,sizeof(buf),"Error opening HTML file: %s", strerror(errno));
            content = strdup(buf);
        }
        
        if (fd != -1) {
            close(fd);
        }
    }

    // Get file extension and content type
    snprintf(ctype, sizeof ctype, MODES_CONTENT_TYPE_HTML); // Default content type
    ext = strrchr(getFile, '.');

    if (strlen(ext) > 0) {
        if (strstr(ext, ".json")) {
            snprintf(ctype, sizeof ctype, MODES_CONTENT_TYPE_JSON);
        } else if (strstr(ext, ".css")) {
            snprintf(ctype, sizeof ctype, MODES_CONTENT_TYPE_CSS);
        } else if (strstr(ext, ".js")) {
            snprintf(ctype, sizeof ctype, MODES_CONTENT_TYPE_JS);
        }
    }

    // Create the header and send the reply
    hdrlen = snprintf(hdr, sizeof(hdr),
        "HTTP/1.1 200 OK\r\n"
        "Server: Dump1090\r\n"
        "Content-Type: %s\r\n"
        "Connection: %s\r\n"
        "Content-Length: %d\r\n"
        "Cache-Control: no-cache, must-revalidate\r\n"
        "Expires: Sat, 26 Jul 1997 05:00:00 GMT\r\n"
        "\r\n",
        ctype,
        keepalive ? "keep-alive" : "close",
        clen);

    if (Modes.debug & MODES_DEBUG_NET) {
        printf("HTTP Reply header:\n%s", hdr);
    }

    // Send header and content.
#ifndef _WIN32
    if ( (write(c->fd, hdr, hdrlen) != hdrlen) 
      || (write(c->fd, content, clen) != clen) ) {
#else
    if ( (send(c->fd, hdr, hdrlen, 0) != hdrlen) 
      || (send(c->fd, content, clen, 0) != clen) ) {
#endif
        free(content);
        return 1;
    }
    free(content);
    Modes.stat_http_requests++;
    return !keepalive;
}
//
//=========================================================================
//
// This function polls the clients using read() in order to receive new
// messages from the net.
//
// The message is supposed to be separated from the next message by the
// separator 'sep', which is a null-terminated C string.
//
// Every full message received is decoded and passed to the higher layers
// calling the function's 'handler'.
//
// The handler returns 0 on success, or 1 to signal this function we should
// close the connection with the client in case of non-recoverable errors.
//
void modesReadFromClient(struct client *c, char *sep,
                         int(*handler)(struct client *, char *)) {
    int left;
    int nread;
    int fullmsg;
    int bContinue = 1;
    char *s, *e, *p;

    while(bContinue) {

        fullmsg = 0;
        left = MODES_CLIENT_BUF_SIZE - c->buflen;
        // If our buffer is full discard it, this is some badly formatted shit
        if (left <= 0) {
            c->buflen = 0;
            left = MODES_CLIENT_BUF_SIZE;
            // If there is garbage, read more to discard it ASAP
        }
#ifndef _WIN32
        nread = read(c->fd, c->buf+c->buflen, left);
#else
        nread = recv(c->fd, c->buf+c->buflen, left, 0);
        if (nread < 0) {errno = WSAGetLastError();}
#endif
        if (nread == 0) {
			modesCloseClient(c);
			return;
		}

        // If we didn't get all the data we asked for, then return once we've processed what we did get.
        if (nread != left) {
            bContinue = 0;
        }
#ifndef _WIN32
        if ( (nread < 0 && errno != EAGAIN && errno != EWOULDBLOCK) || nread == 0 ) { // Error, or end of file
#else
        if ( (nread < 0) && (errno != EWOULDBLOCK)) { // Error, or end of file
#endif
<<<<<<< HEAD
            modesCloseClient(c);
=======
            modesFreeClient(c);
            return;
>>>>>>> 65751ed6
        }
        if (nread <= 0) {
            break; // Serve next client
        }
        c->buflen += nread;

        // Always null-term so we are free to use strstr() (it won't affect binary case)
        c->buf[c->buflen] = '\0';

        e = s = c->buf;                                // Start with the start of buffer, first message

        if (c->service == Modes.bis) {
            // This is the Beast Binary scanning case.
            // If there is a complete message still in the buffer, there must be the separator 'sep'
            // in the buffer, note that we full-scan the buffer at every read for simplicity.

            left = c->buflen;                                  // Length of valid search for memchr()
            while (left && ((s = memchr(e, (char) 0x1a, left)) != NULL)) { // The first byte of buffer 'should' be 0x1a
                s++;                                           // skip the 0x1a
                if        (*s == '1') {
                    e = s + MODEAC_MSG_BYTES      + 8;         // point past remainder of message
                } else if (*s == '2') {
                    e = s + MODES_SHORT_MSG_BYTES + 8;
                } else if (*s == '3') {
                    e = s + MODES_LONG_MSG_BYTES  + 8;
                } else {
                    e = s;                                     // Not a valid beast message, skip
                    left = &(c->buf[c->buflen]) - e;
                    continue;
                }
                // we need to be careful of double escape characters in the message body
                for (p = s; p < e; p++) {
                    if (0x1A == *p) {
                        p++; e++;
                        if (e > &(c->buf[c->buflen])) {
                            break;
                        }
                    }
                }
                left = &(c->buf[c->buflen]) - e;
                if (left < 0) {                                // Incomplete message in buffer
                    e = s - 1;                                 // point back at last found 0x1a.
                    break;
                }
                // Have a 0x1a followed by 1, 2 or 3 - pass message less 0x1a to handler.
                if (handler(c, s)) {
                    modesCloseClient(c);
                    return;
                }
                fullmsg = 1;
            }
            s = e;     // For the buffer remainder below

        } else {
            //
            // This is the ASCII scanning case, AVR RAW or HTTP at present
            // If there is a complete message still in the buffer, there must be the separator 'sep'
            // in the buffer, note that we full-scan the buffer at every read for simplicity.
            //
            while ((e = strstr(s, sep)) != NULL) { // end of first message if found
                *e = '\0';                         // The handler expects null terminated strings
                if (handler(c, s)) {               // Pass message to handler.
                    modesCloseClient(c);           // Handler returns 1 on error to signal we .
                    return;                        // should close the client connection
                }
                s = e + strlen(sep);               // Move to start of next message
                fullmsg = 1;
            }
        }

        if (fullmsg) {                             // We processed something - so
            c->buflen = &(c->buf[c->buflen]) - s;  //     Update the unprocessed buffer length
            memmove(c->buf, s, c->buflen);         //     Move what's remaining to the start of the buffer
        } else {                                   // If no message was decoded process the next client
            break;
        }
    }
}
//
//=========================================================================
//
// Read data from clients. This function actually delegates a lower-level
// function that depends on the kind of service (raw, http, ...).
//
void modesReadFromClients(void) {

    struct client *c = modesAcceptClients();

    while (c) {
            // Read next before servicing client incase the service routine deletes the client! 
            struct client *next = c->next;

        if (c->fd >= 0) {
            if (c->service == Modes.ris) {
                modesReadFromClient(c,"\n",decodeHexMessage);
            } else if (c->service == Modes.bis) {
                modesReadFromClient(c,"",decodeBinMessage);
            } else if (c->service == Modes.https) {
                modesReadFromClient(c,"\r\n\r\n",handleHTTPRequest);
            }
        } else {
            modesFreeClient(c);
        }
        c = next;
    }
}
//
// =============================== Network IO ===========================
//<|MERGE_RESOLUTION|>--- conflicted
+++ resolved
@@ -878,12 +878,8 @@
 #else
         if ( (nread < 0) && (errno != EWOULDBLOCK)) { // Error, or end of file
 #endif
-<<<<<<< HEAD
             modesCloseClient(c);
-=======
-            modesFreeClient(c);
             return;
->>>>>>> 65751ed6
         }
         if (nread <= 0) {
             break; // Serve next client
