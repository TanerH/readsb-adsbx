--- conflicted
+++ resolved
@@ -199,15 +199,9 @@
                 delete Planes[p];
             }
         }
-<<<<<<< HEAD
         
         refreshTableInfo();
         refreshSelectedInfo();
-=======
-
-        refreshTableInfo() ;
-
->>>>>>> f56679a6
     });
 }
 
