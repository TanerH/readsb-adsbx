--- conflicted
+++ resolved
@@ -1,73 +1,3 @@
-<<<<<<< HEAD
-html { height: 100%; }
-body { height: 100%; margin: 0; padding: 0; font-size: small;}
-a { color: blue; }
-
-#map_canvas { 
-    height: 100%;
-    margin-right: 390px;
-}
-
-#info {
-    position: absolute;
-    width: 390px;
-    height: 100%;
-    bottom: 0px;
-    right: 0px;
-    top: 0px;
-    background-color: white;
-    border-left: 1px #666 solid;
-    font-family: Helvetica, Sans-serif, Arial;
-}
-
-#info div {
-    padding: 0px;
-    padding-left: 10px;
-    padding-right: 10px;
-    margin: 0px;
-}
-
-#info div h1 {
-    margin-top: 10px;
-    font-size: 16px;
-}
-
-#info div h2 {
-    margin-top: 10px;
-    font-size: 14px;
-}
-
-#info_settings {
-    position:   absolute;
-    display:    none;
-}
-
-#info_settings_area {
-    position: absolute;
-    display: none;
-    background-color: white;
-    border: 1px solid gray;
-}
-
-#tabinfo{
-    height: 400px;
-    overflow-y: auto;
-}
-
-#tableinfo {
-    font-size: x-small;
-    font-family: monospace;
-}
-
-#tableinforow {
-    cursor: pointer;
-
-}
-
-#tableinforow .bold {
-    font-weight:bold;
-}
-=======
 html, body {
     margin: 0; padding: 0; background-color: #ffffff; font-family: Tahoma, Sans-Serif;
     font-size: 10pt; overflow: auto;
@@ -100,4 +30,3 @@
 #selectedinfo.dim   { opacity: 0.3; filter:alpha(opacity=30); /* For IE8 and earlier */ }
 
 .pointer { cursor: pointer; }
->>>>>>> 5f0e2955
