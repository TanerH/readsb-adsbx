<!DOCTYPE HTML>
<html>
	<head>
		<meta charset="utf-8"/>
		<link rel="stylesheet" type="text/css" href="style.css" />
		<link rel="stylesheet" href="jquery/jquery-ui-1.11.4-smoothness.css" />
		<script src="jquery/jquery-3.0.0.min.js"></script>
		<script src="jquery/jquery-ui-1.11.4.min.js"></script>

                <link rel="stylesheet" href="ol3/ol-3.17.1.css" type="text/css" />
                <script src="ol3/ol-3.17.1.js" type="text/javascript"></script>

                <link rel="stylesheet" href="ol3/ol3-layerswitcher.css" type="text/css"/>
                <script src="ol3/ol3-layerswitcher.js" type="text/javascript"></script>

		<script type="text/javascript" src="config.js"></script>
		<script type="text/javascript" src="markers.js"></script>
		<script type="text/javascript" src="dbloader.js"></script>
		<script type="text/javascript" src="planeObject.js"></script>
		<script type="text/javascript" src="formatter.js"></script>
		<script type="text/javascript" src="flags.js"></script>
		<script type="text/javascript" src="layers.js"></script>
		<script type="text/javascript" src="script.js"></script>
		<title>FlightAware dump1090</title>
	</head>

	<body onload="initialize()">
		<div id="loader" class="hidden">
			<img src="spinny.gif" id="spinny" alt="Loading...">
			<progress id="loader_progress"></progress>
		</div>

		<!--
			This is hideous. airframes.org insists on getting a POST with a "submit" value specified,
			but if we have an input control with that name then it shadows the submit() function that
			we need. So steal the submit function off a different form. Surely there is a better way?!
		-->
		<form id="horrible_hack" class="hidden">
		</form>
		<form id="airframes_post" method="POST" action="http://www.airframes.org/" target="_blank" class="hidden">
			<input type="hidden" name="reg1" value="">
			<input type="hidden" name="selcal" value="">
			<input id="airframes_post_icao" type="hidden" name="ica024" value="">
			<input type="hidden" name="submit" value="submit">
		</form>

<<<<<<< HEAD
		<div id="layout_container">
			<div id="map_container">
				<div id="map_canvas"></div>
				<a id="toggle_sidebar_button" class="hide_sidebar" href="#"></a>
			</div>
			<div id="sidebar_container">
				<div id="splitter" class="ui-resizable-handle ui-resizable-w"></div>
					<div id="sidebar_canvas">
					<div id="sudo_buttons">
						<table style="width: 100%">
=======
		<div id="map_container">
			<div id="map_canvas"></div>
		</div>

		<div id="sidebar_container">
			<div id="sidebar_canvas">
				<div id="sudo_buttons">
					<table style="width: 100%">
						<tr>
							<td style="width: 150px; text-align: center;" class="pointer">
								[ <span onclick="resetMap();">Reset Map</span> ]
							</td>

							<td style="width: 150px; text-align: center;" class="pointer">
								[ <span onclick="selectAllPlanes();">Select All</span> ]
							</td>

							<td style="width: 150px; text-align: center;" class="pointer">
								[ <span onclick="deselectAllPlanes();">Select None</span> ]
							</td>
						</tr>
					</table>
				</div> <!-- sudo_buttons -->

				<div id="dump1090_infoblock">
					<table style="width: 100%">
						<tr class="infoblock_heading">
							<td>
								<b id="infoblock_name">FlightAware dump1090</b>
							</td>
							<td style="text-align: right">
								<a href="https://github.com/flightaware/dump1090" id="dump1090_version" target="_blank"></a>
							</td>
						</tr>

						<tr class="infoblock_body">
							<td>&nbsp;</td>
							<td>&nbsp;</td>
						</tr>

						<tr class="infoblock_body dim">
							<td>(no aircraft selected)</td>
							<td>&nbsp;</td>
						</tr>

						<tr class="infoblock_body">
							<td>&nbsp;</td>
							<td>&nbsp;</td>
						</tr>

						<tr class="infoblock_body">
							<td>Aircraft (total): <span id="dump1090_total_ac">n/a</span></td>
							<td>Messages: <span id="dump1090_message_rate">n/a</span>/sec</td>
						</tr>

						<tr class="infoblock_body">
							<td>(with positions): <span id="dump1090_total_ac_positions">n/a</span></td>
							<td>History: <span id="dump1090_total_history">n/a</span> positions</td>
						</tr>
					</table>
				</div> <!-- dump1090_infoblock -->

				<div id="selected_infoblock" class="hidden">
					<table style="width: 100%">
						<tr class="infoblock_heading">
							<td colspan="2">
								<b>
									<span id="selected_callsign" onclick="toggleFollowSelected();" class="pointer">n/a</span>
								</b>
								<span id="selected_follow" onclick="toggleFollowSelected();" class="pointer">&#x21D2;</span>

								<span id="selected_flag">
									<img style="width: 20px; height=12px" src="about:blank" alt="Flag">
								</span>

								<a href="http://www.airframes.org/" onclick="document.getElementById('horrible_hack').submit.call(document.getElementById('airframes_post')); return false;">
									<span id="selected_icao"></span>
								</a>
								<span id="selected_registration"></span>
								<span id="selected_icaotype"></span>
								<span id="selected_emergency"></span>
								<a id="selected_flightaware_link" href="" target="_blank">[FlightAware]</a>
							</td>
						</tr>

						<tr id="infoblock_country" class="infoblock_body">
							<td colspan="2">Country of registration: <span id="selected_country">n/a</span></td>
						</tr>

						<tr class="infoblock_body">
							<td style="width: 55%">Altitude: <span id="selected_altitude"></span></td>
							<td style="width: 45%">Squawk: <span id="selected_squawk"></span></td>
						</tr>

						<tr class="infoblock_body">
							<td>Speed: <span id="selected_speed">n/a</span></td>
							<td>RSSI: <span id="selected_rssi">n/a</span></td>
						</tr>

						<tr class="infoblock_body">
							<td>Track: <span id="selected_track">n/a</span></td>
							<td>Last seen: <span id="selected_seen">n/a</span></td>
						</tr>

						<tr class="infoblock_body">
							<td colspan="2">Position: <span id="selected_position">n/a</span></td>
						</tr>

						<tr class="infoblock_body">
							<td colspan="2">Distance from Site: <span id="selected_sitedist">n/a</span></td>
						</tr>
					</table>
				</div> <!-- selected_infoblock -->

				<div id="planes_table">
					<table id="tableinfo" style="width: 100%">
						<thead style="background-color: #BBBBBB; cursor: pointer;">
>>>>>>> 31f99fac
							<tr>
								<td style="width: 150px; text-align: center;" class="pointer">
									[ <span onclick="resetMap();">Reset Map</span> ]
								</td>
							</tr>
						</table>
					</div> <!-- sudo_buttons -->

					<div id="dump1090_infoblock">
						<table style="width: 100%">
							<tr class="infoblock_heading">
								<td>
									<b id="infoblock_name">FlightAware dump1090</b>
								</td>
								<td style="text-align: right">
									<a href="https://github.com/flightaware/dump1090" id="dump1090_version" target="_blank"></a>
								</td>
							</tr>

							<tr class="infoblock_body">
								<td>&nbsp;</td>
								<td>&nbsp;</td>
							</tr>

							<tr class="infoblock_body dim">
								<td>(no aircraft selected)</td>
								<td>&nbsp;</td>
							</tr>

							<tr class="infoblock_body">
								<td>&nbsp;</td>
								<td>&nbsp;</td>
							</tr>

							<tr class="infoblock_body">
								<td>Aircraft (total): <span id="dump1090_total_ac">n/a</span></td>
								<td>Messages: <span id="dump1090_message_rate">n/a</span>/sec</td>
							</tr>

							<tr class="infoblock_body">
								<td>(with positions): <span id="dump1090_total_ac_positions">n/a</span></td>
								<td>History: <span id="dump1090_total_history">n/a</span> positions</td>
							</tr>
						</table>
					</div> <!-- dump1090_infoblock -->

					<div id="selected_infoblock" class="hidden">
						<table style="width: 100%">
							<tr class="infoblock_heading">
								<td colspan="2">
									<b>
										<span id="selected_callsign" onclick="toggleFollowSelected();" class="pointer">n/a</span>
									</b>
									<span id="selected_follow" onclick="toggleFollowSelected();" class="pointer">&#x21D2;</span>

									<span id="selected_flag">
										<img style="width: 20px; height=12px" src="about:blank" alt="Flag">
									</span>

									<a href="http://www.airframes.org/" onclick="document.getElementById('horrible_hack').submit.call(document.getElementById('airframes_post')); return false;">
										<span id="selected_icao"></span>
									</a>
									<span id="selected_registration"></span>
									<span id="selected_icaotype"></span>
									<span id="selected_emergency"></span>
									<a id="selected_flightaware_link" href="" target="_blank">[FlightAware]</a>
								</td>
							</tr>

							<tr id="infoblock_country" class="infoblock_body">
								<td colspan="2">Country of registration: <span id="selected_country">n/a</span></td>
							</tr>

							<tr class="infoblock_body">
								<td style="width: 55%">Altitude: <span id="selected_altitude"></span></td>
								<td style="width: 45%">Squawk: <span id="selected_squawk"></span></td>
							</tr>

							<tr class="infoblock_body">
								<td>Speed: <span id="selected_speed">n/a</span></td>
								<td>RSSI: <span id="selected_rssi">n/a</span></td>
							</tr>

							<tr class="infoblock_body">
								<td>Track: <span id="selected_track">n/a</span></td>
								<td>Last seen: <span id="selected_seen">n/a</span></td>
							</tr>

							<tr class="infoblock_body">
								<td colspan="2">Position: <span id="selected_position">n/a</span></td>
							</tr>

							<tr class="infoblock_body">
								<td colspan="2">Distance from Site: <span id="selected_sitedist">n/a</span></td>
							</tr>
						</table>
					</div> <!-- selected_infoblock -->

					<div id="planes_table">
						<table id="tableinfo" style="width: 100%">
							<thead style="background-color: #BBBBBB; cursor: pointer;">
								<tr>
									<td id="icao" onclick="sortByICAO();">ICAO</td>
									<td id="flag" onclick="sortByCountry()"><!-- column for flag image --></td>
									<td id="flight" onclick="sortByFlight();">Flight</td>
									<td id="squawk" onclick="sortBySquawk();" style="text-align: right">Squawk</td>
									<td id="altitude" onclick="sortByAltitude();" style="text-align: right">Altitude</td>
									<td id="speed" onclick="sortBySpeed();" style="text-align: right">Speed</td>
									<td id="distance" onclick="sortByDistance();" style="text-align: right">Distance</td>
									<td id="track" onclick="sortByTrack();" style="text-align: right">Track</td>
									<td id="msgs" onclick="sortByMsgs();" style="text-align: right">Msgs</td>
									<td id="seen" onclick="sortBySeen();" style="text-align: right">Age</td>
								</tr>
							</thead>
							<tbody>
								<tr id="plane_row_template" class="plane_table_row hidden">
									<td>ICAO</td>
									<td><img style="width: 20px; height=12px" src="about:blank" alt="Flag"></td>
									<td>FLIGHT</td>
									<td style="text-align: right">SQUAWK</td>
									<td style="text-align: right">ALTITUDE</td>
									<td style="text-align: right">SPEED</td>
									<td style="text-align: right">DISTANCE</td>
									<td style="text-align: right">TRACK</td>
									<td style="text-align: right">MSGS</td>
									<td style="text-align: right">SEEN</td>
								</tr>
							</tbody>
						</table>
					</div> <!-- planes_table -->

				</div> <!-- sidebar_canvas -->
			</div> <!-- sidebar_container -->
		</div> <!-- layout_container -->

		<div id="SpecialSquawkWarning" class="hidden">
			<b>Squawk 7x00 is reported and shown.</b><br>
			This is most likely an error in receiving or decoding.<br>
			Please do not call the local authorities, they already know about it if it is a valid squawk.
		</div>

		<div id="update_error" class="hidden">
			<b>Problem fetching data from dump1090.</b><br>
			<span id="update_error_detail"></span><br>
			The displayed map data will be out of date.
		</div>

		<div id="container_splitter"></div>
	</body>
</html><|MERGE_RESOLUTION|>--- conflicted
+++ resolved
@@ -44,7 +44,6 @@
 			<input type="hidden" name="submit" value="submit">
 		</form>
 
-<<<<<<< HEAD
 		<div id="layout_container">
 			<div id="map_container">
 				<div id="map_canvas"></div>
@@ -55,128 +54,15 @@
 					<div id="sidebar_canvas">
 					<div id="sudo_buttons">
 						<table style="width: 100%">
-=======
-		<div id="map_container">
-			<div id="map_canvas"></div>
-		</div>
-
-		<div id="sidebar_container">
-			<div id="sidebar_canvas">
-				<div id="sudo_buttons">
-					<table style="width: 100%">
-						<tr>
-							<td style="width: 150px; text-align: center;" class="pointer">
-								[ <span onclick="resetMap();">Reset Map</span> ]
-							</td>
-
-							<td style="width: 150px; text-align: center;" class="pointer">
-								[ <span onclick="selectAllPlanes();">Select All</span> ]
-							</td>
-
-							<td style="width: 150px; text-align: center;" class="pointer">
-								[ <span onclick="deselectAllPlanes();">Select None</span> ]
-							</td>
-						</tr>
-					</table>
-				</div> <!-- sudo_buttons -->
-
-				<div id="dump1090_infoblock">
-					<table style="width: 100%">
-						<tr class="infoblock_heading">
-							<td>
-								<b id="infoblock_name">FlightAware dump1090</b>
-							</td>
-							<td style="text-align: right">
-								<a href="https://github.com/flightaware/dump1090" id="dump1090_version" target="_blank"></a>
-							</td>
-						</tr>
-
-						<tr class="infoblock_body">
-							<td>&nbsp;</td>
-							<td>&nbsp;</td>
-						</tr>
-
-						<tr class="infoblock_body dim">
-							<td>(no aircraft selected)</td>
-							<td>&nbsp;</td>
-						</tr>
-
-						<tr class="infoblock_body">
-							<td>&nbsp;</td>
-							<td>&nbsp;</td>
-						</tr>
-
-						<tr class="infoblock_body">
-							<td>Aircraft (total): <span id="dump1090_total_ac">n/a</span></td>
-							<td>Messages: <span id="dump1090_message_rate">n/a</span>/sec</td>
-						</tr>
-
-						<tr class="infoblock_body">
-							<td>(with positions): <span id="dump1090_total_ac_positions">n/a</span></td>
-							<td>History: <span id="dump1090_total_history">n/a</span> positions</td>
-						</tr>
-					</table>
-				</div> <!-- dump1090_infoblock -->
-
-				<div id="selected_infoblock" class="hidden">
-					<table style="width: 100%">
-						<tr class="infoblock_heading">
-							<td colspan="2">
-								<b>
-									<span id="selected_callsign" onclick="toggleFollowSelected();" class="pointer">n/a</span>
-								</b>
-								<span id="selected_follow" onclick="toggleFollowSelected();" class="pointer">&#x21D2;</span>
-
-								<span id="selected_flag">
-									<img style="width: 20px; height=12px" src="about:blank" alt="Flag">
-								</span>
-
-								<a href="http://www.airframes.org/" onclick="document.getElementById('horrible_hack').submit.call(document.getElementById('airframes_post')); return false;">
-									<span id="selected_icao"></span>
-								</a>
-								<span id="selected_registration"></span>
-								<span id="selected_icaotype"></span>
-								<span id="selected_emergency"></span>
-								<a id="selected_flightaware_link" href="" target="_blank">[FlightAware]</a>
-							</td>
-						</tr>
-
-						<tr id="infoblock_country" class="infoblock_body">
-							<td colspan="2">Country of registration: <span id="selected_country">n/a</span></td>
-						</tr>
-
-						<tr class="infoblock_body">
-							<td style="width: 55%">Altitude: <span id="selected_altitude"></span></td>
-							<td style="width: 45%">Squawk: <span id="selected_squawk"></span></td>
-						</tr>
-
-						<tr class="infoblock_body">
-							<td>Speed: <span id="selected_speed">n/a</span></td>
-							<td>RSSI: <span id="selected_rssi">n/a</span></td>
-						</tr>
-
-						<tr class="infoblock_body">
-							<td>Track: <span id="selected_track">n/a</span></td>
-							<td>Last seen: <span id="selected_seen">n/a</span></td>
-						</tr>
-
-						<tr class="infoblock_body">
-							<td colspan="2">Position: <span id="selected_position">n/a</span></td>
-						</tr>
-
-						<tr class="infoblock_body">
-							<td colspan="2">Distance from Site: <span id="selected_sitedist">n/a</span></td>
-						</tr>
-					</table>
-				</div> <!-- selected_infoblock -->
-
-				<div id="planes_table">
-					<table id="tableinfo" style="width: 100%">
-						<thead style="background-color: #BBBBBB; cursor: pointer;">
->>>>>>> 31f99fac
 							<tr>
 								<td style="width: 150px; text-align: center;" class="pointer">
 									[ <span onclick="resetMap();">Reset Map</span> ]
+								</td>
+								<td style="width: 150px; text-align: center;" class="pointer">
+								[ <span onclick="selectAllPlanes();">Select All</span> ]
+								</td>
+								<td style="width: 150px; text-align: center;" class="pointer">
+									[ <span onclick="deselectAllPlanes();">Select None</span> ]
 								</td>
 							</tr>
 						</table>
