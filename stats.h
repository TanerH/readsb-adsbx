--- conflicted
+++ resolved
@@ -50,77 +50,74 @@
 #ifndef DUMP1090_STATS_H
 #define DUMP1090_STATS_H
 
-struct stats {
-    uint64_t start;
-    uint64_t end;
-    // Mode S demodulator counts:
-    uint32_t demod_preambles;
-    uint32_t demod_rejected_bad;
-    uint32_t demod_rejected_unknown_icao;
-    uint32_t demod_accepted[MODES_MAX_BITERRORS+1];
-    uint64_t samples_processed;
-    uint64_t samples_dropped;
-    // Mode A/C demodulator counts:
-    uint32_t demod_modeac;
-    // number of signals with power > -3dBFS
-    uint32_t strong_signal_count;
-    // noise floor:
-    double noise_power_sum;
-    uint64_t noise_power_count;
-    // mean signal power:
-    double signal_power_sum;
-    uint64_t signal_power_count;
-    // peak signal power seen
-    double peak_signal_power;
-    // timing:
-    struct timespec demod_cpu;
-    struct timespec reader_cpu;
-    struct timespec background_cpu;
-    // remote messages:
-    uint32_t remote_received_modeac;
-    uint32_t remote_received_modes;
-    uint32_t remote_rejected_bad;
-    uint32_t remote_rejected_unknown_icao;
-    uint32_t remote_accepted[MODES_MAX_BITERRORS+1];
-    // total messages:
-    uint32_t messages_total;
-    // CPR decoding:
-    unsigned int cpr_surface;
-    unsigned int cpr_airborne;
-    unsigned int cpr_global_ok;
-    unsigned int cpr_global_bad;
-    unsigned int cpr_global_skipped;
-    unsigned int cpr_global_range_checks;
-    unsigned int cpr_global_speed_checks;
-    unsigned int cpr_local_ok;
-    unsigned int cpr_local_skipped;
-    unsigned int cpr_local_range_checks;
-    unsigned int cpr_local_speed_checks;
-    unsigned int cpr_local_aircraft_relative;
-    unsigned int cpr_local_receiver_relative;
-    unsigned int cpr_filtered;
-    // number of altitude messages ignored because
-    // we had a recent DF17/18 altitude
-    unsigned int suppressed_altitude_messages;
-    // aircraft:
-    // total "new" aircraft (i.e. not seen in the last 30 or 300s)
-    unsigned int unique_aircraft;
-    // we saw only a single message
-    unsigned int single_message_aircraft;
-    // range histogram
+struct stats
+{
+  uint64_t start;
+  uint64_t end;
+  // Mode S demodulator counts:
+  uint32_t demod_preambles;
+  uint32_t demod_rejected_bad;
+  uint32_t demod_rejected_unknown_icao;
+  uint32_t demod_accepted[MODES_MAX_BITERRORS + 1];
+  uint64_t samples_processed;
+  uint64_t samples_dropped;
+  // Mode A/C demodulator counts:
+  uint32_t demod_modeac;
+  // number of signals with power > -3dBFS
+  uint32_t strong_signal_count;
+  // noise floor:
+  double noise_power_sum;
+  uint64_t noise_power_count;
+  // mean signal power:
+  double signal_power_sum;
+  uint64_t signal_power_count;
+  // peak signal power seen
+  double peak_signal_power;
+  // timing:
+  struct timespec demod_cpu;
+  struct timespec reader_cpu;
+  struct timespec background_cpu;
+  // remote messages:
+  uint32_t remote_received_modeac;
+  uint32_t remote_received_modes;
+  uint32_t remote_rejected_bad;
+  uint32_t remote_rejected_unknown_icao;
+  uint32_t remote_accepted[MODES_MAX_BITERRORS + 1];
+  // total messages:
+  uint32_t messages_total;
+  // CPR decoding:
+  unsigned int cpr_surface;
+  unsigned int cpr_airborne;
+  unsigned int cpr_global_ok;
+  unsigned int cpr_global_bad;
+  unsigned int cpr_global_skipped;
+  unsigned int cpr_global_range_checks;
+  unsigned int cpr_global_speed_checks;
+  unsigned int cpr_local_ok;
+  unsigned int cpr_local_skipped;
+  unsigned int cpr_local_range_checks;
+  unsigned int cpr_local_speed_checks;
+  unsigned int cpr_local_aircraft_relative;
+  unsigned int cpr_local_receiver_relative;
+  unsigned int cpr_filtered;
+  // number of altitude messages ignored because
+  // we had a recent DF17/18 altitude
+  unsigned int suppressed_altitude_messages;
+  // aircraft:
+  // total "new" aircraft (i.e. not seen in the last 30 or 300s)
+  unsigned int unique_aircraft;
+  // we saw only a single message
+  unsigned int single_message_aircraft;
+  // range histogram
 #define RANGE_BUCKET_COUNT 76
-    uint32_t range_histogram[RANGE_BUCKET_COUNT];
-<<<<<<< HEAD
-    uint32_t padding;
-};    
-=======
+  uint32_t range_histogram[RANGE_BUCKET_COUNT];
+  uint32_t padding;
 };
->>>>>>> 0b9f7e4c
 
-void add_stats(const struct stats *st1, const struct stats *st2, struct stats *target);
-void display_stats(struct stats *st);
-void reset_stats(struct stats *st);
+void add_stats (const struct stats *st1, const struct stats *st2, struct stats *target);
+void display_stats (struct stats *st);
+void reset_stats (struct stats *st);
 
-void add_timespecs(const struct timespec *x, const struct timespec *y, struct timespec *z);
+void add_timespecs (const struct timespec *x, const struct timespec *y, struct timespec *z);
 
 #endif